<<<<<<< HEAD
"""
HackRx Query System - Main FastAPI Application
Demonstrates integration of the embedding & retrieval system.
"""

from fastapi import FastAPI, HTTPException
from pydantic import BaseModel
from typing import List, Dict, Any, Optional
import logging
import os

# Configure logging
logging.basicConfig(level=logging.INFO)
logger = logging.getLogger(__name__)

app = FastAPI(
    title="HackRx Query System",
    description="Semantic search and retrieval system for policy documents",
    version="1.0.0"
)

# Global retrieval system instance
retrieval_system = None

class QueryRequest(BaseModel):
    query: str
    top_k: Optional[int] = 5

class DocumentRequest(BaseModel):
    documents: List[Dict[str, Any]]

class QueryResponse(BaseModel):
    query: str
    results: List[Dict[str, Any]]
    context: str
    total_results: int

@app.on_event("startup")
async def startup_event():
    """Initialize the retrieval system on startup."""
    global retrieval_system

    try:
        from services.retrieval_pipeline import HackRxRetrieval
        retrieval_system = HackRxRetrieval()
        logger.info("✓ Retrieval system initialized successfully")

        # Load sample data if available
        stats = retrieval_system.pipeline.get_stats()
        if stats["total_vectors"] > 0:
            logger.info(f"✓ Loaded existing index with {stats['total_vectors']} documents")
        else:
            logger.info("ℹ No existing documents found. Use /documents endpoint to add documents.")

    except Exception as e:
        logger.error(f"✗ Failed to initialize retrieval system: {e}")
        logger.error("Make sure to install dependencies: pip install -r requirements.txt")

@app.get("/")
async def root():
    """Root endpoint with system information."""
    if retrieval_system:
        stats = retrieval_system.pipeline.get_stats()
        return {
            "message": "HackRx Query System is running",
            "status": "ready",
            "stats": stats
        }
    else:
        return {
            "message": "HackRx Query System",
            "status": "initialization_failed",
            "error": "Retrieval system not available"
        }

@app.post("/documents", response_model=dict)
async def add_documents(request: DocumentRequest):
    """Add documents to the retrieval system."""
    if not retrieval_system:
        raise HTTPException(status_code=500, detail="Retrieval system not initialized")

    try:
        retrieval_system.process_documents(request.documents)
        stats = retrieval_system.pipeline.get_stats()

        return {
            "message": f"Successfully added {len(request.documents)} documents",
            "total_documents": stats["total_vectors"]
        }

    except Exception as e:
        logger.error(f"Error adding documents: {e}")
        raise HTTPException(status_code=500, detail=f"Failed to add documents: {e}")

@app.post("/query", response_model=QueryResponse)
async def query_documents(request: QueryRequest):
    """Query the retrieval system for relevant documents."""
    if not retrieval_system:
        raise HTTPException(status_code=500, detail="Retrieval system not initialized")

    if not request.query.strip():
        raise HTTPException(status_code=400, detail="Query cannot be empty")

    try:
        # Get search results
        results = retrieval_system.query(request.query, top_k=request.top_k)

        # Get formatted context for LLM
        context = retrieval_system.get_context_for_llm(request.query, max_chunks=min(request.top_k, 3))

        return QueryResponse(
            query=request.query,
            results=results,
            context=context,
            total_results=len(results)
        )

    except Exception as e:
        logger.error(f"Error processing query: {e}")
        raise HTTPException(status_code=500, detail=f"Query processing failed: {e}")

@app.post("/hackrx/run")
async def hackrx_run(request: dict):
    """
    Main HackRx endpoint (placeholder for full integration).
    This is where Member 1 would integrate with the LLM for final answer generation.
    """
    if not retrieval_system:
        raise HTTPException(status_code=500, detail="Retrieval system not initialized")

    try:
        query = request.get("query", "")
        if not query:
            raise HTTPException(status_code=400, detail="Query is required")

        # Step 1: Retrieve relevant context (Member 3's work - COMPLETED)
        context = retrieval_system.get_context_for_llm(query, max_chunks=5)
        search_results = retrieval_system.query(query, top_k=5)

        # Step 2: Generate answer with LLM (Member 1's work - TO BE INTEGRATED)
        # This is where Member 1 would call their LLM service
        # answer = llm_service.generate_answer(query, context)

        # For now, return the retrieved context
        return {
            "query": query,
            "context": context,
            "search_results": search_results,
            "answer": "LLM integration pending - this is the retrieved context that would be passed to the LLM",
            "status": "retrieval_complete"
        }

    except Exception as e:
        logger.error(f"Error in hackrx_run: {e}")
        raise HTTPException(status_code=500, detail=f"Internal server error: {e}")

@app.get("/stats")
async def get_stats():
    """Get system statistics."""
    if not retrieval_system:
        return {"error": "Retrieval system not initialized"}

    return retrieval_system.pipeline.get_stats()

@app.delete("/clear")
async def clear_index():
    """Clear all documents from the index."""
    if not retrieval_system:
        raise HTTPException(status_code=500, detail="Retrieval system not initialized")

    try:
        retrieval_system.pipeline.clear_index()
        return {"message": "Index cleared successfully"}
    except Exception as e:
        logger.error(f"Error clearing index: {e}")
        raise HTTPException(status_code=500, detail=f"Failed to clear index: {e}")

if __name__ == "__main__":
    import uvicorn
    uvicorn.run(app, host="0.0.0.0", port=8000)
=======
from fastapi import FastAPI
from pydantic import BaseModel
from typing import List

app = FastAPI()

class QueryRequest(BaseModel):
    documents: str
    questions: List[str]

@app.post("/hackrx/run")
def run_query(request: QueryRequest):
    return {"answers": ["This is a dummy response for now."]}
>>>>>>> 6b2a9f69
<|MERGE_RESOLUTION|>--- conflicted
+++ resolved
@@ -1,4 +1,3 @@
-<<<<<<< HEAD
 """
 HackRx Query System - Main FastAPI Application
 Demonstrates integration of the embedding & retrieval system.
@@ -179,7 +178,7 @@
 if __name__ == "__main__":
     import uvicorn
     uvicorn.run(app, host="0.0.0.0", port=8000)
-=======
+
 from fastapi import FastAPI
 from pydantic import BaseModel
 from typing import List
@@ -192,5 +191,4 @@
 
 @app.post("/hackrx/run")
 def run_query(request: QueryRequest):
-    return {"answers": ["This is a dummy response for now."]}
->>>>>>> 6b2a9f69
+    return {"answers": ["This is a dummy response for now."]}